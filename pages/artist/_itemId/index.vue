--- conflicted
+++ resolved
@@ -156,14 +156,9 @@
   },
   beforeMount() {
     this.setPageTitle({ title: this.item.Name });
-<<<<<<< HEAD
-    this.setBackdrop({ item: this.item });
-    this.setAppBarOpacity({ opaqueAppBar: false });
-=======
     this.setAppBarOpacity({ opaqueAppBar: false });
     const hash = this.getBlurhash(this.item, ImageType.Backdrop);
     this.setBackdrop({ hash });
->>>>>>> 5eaf5b78
   },
   destroyed() {
     this.setAppBarOpacity({ opaqueAppBar: true });
