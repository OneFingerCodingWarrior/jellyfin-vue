<template>
  <div>
    <v-app-bar shrink-on-scroll flat fixed class="second-toolbar">
      <v-toolbar-title class="d-flex genre-toolbar">
        <span>{{ genre.Name }}</span>
        <v-btn
          v-if="loaded && canPlay(genre)"
          class="play-button ml-auto mr-2"
          color="primary"
          min-width="8em"
          depressed
          rounded
          @click="play({ items: [genre] })"
        >
          {{ $t('play') }}
        </v-btn>
        <v-btn
          v-if="loaded"
          class="play-button mr-2"
          min-width="8em"
          outlined
          rounded
          nuxt
          :to="`./${genre.Id}/shuffle`"
        >
          {{ $t('shuffleAll') }}
        </v-btn>
      </v-toolbar-title>
    </v-app-bar>
    <v-container class="second-toolbar-follow">
      <v-row v-if="!loaded">
        <v-col cols="12" class="card-grid-container">
          <skeleton-card v-for="n in 24" :key="n" />
        </v-col>
      </v-row>
      <item-grid v-if="items.length" :items="items" />
      <v-row v-else-if="loaded" justify="center">
        <v-col cols="12" class="card-grid-container empty-card-container">
          <skeleton-card v-for="n in 24" :key="n" boilerplate />
        </v-col>
        <div class="empty-message text-center">
          <h1 class="text-h5">
            {{ $t('libraryEmpty') }}
          </h1>
        </div>
      </v-row>
    </v-container>
  </div>
</template>

<script lang="ts">
import Vue from 'vue';
import { mapActions } from 'vuex';
import { BaseItemDto } from '@jellyfin/client-axios';
import itemHelper from '~/mixins/itemHelper';

export default Vue.extend({
  mixins: [itemHelper],
  async asyncData({ params, $api, $auth }) {
    const genre = (
      await $api.userLibrary.getItem({
        userId: $auth.user?.Id,
        itemId: params.itemId
      })
    ).data;

    return { genre };
  },
  data() {
    return {
      genre: [] as BaseItemDto,
      items: [] as BaseItemDto[],
      loaded: false
    };
  },
  head() {
    return {
      title: this.$store.state.page.title
    };
  },
  async beforeMount() {
    this.setAppBarOpacity({ opaqueAppBar: true });
    this.setPageTitle({
      title: this.genre.Name
    });

    try {
      this.items = (
        await this.$api.items.getItems({
          userId: this.$auth.user?.Id,
          genreIds: [this.$route.params.itemId],
          includeItemTypes: [this.$route.query.type.toString()],
          recursive: true,
          sortBy: 'SortName',
          sortOrder: 'Ascending'
        })
      ).data.Items as BaseItemDto[];

      this.loaded = true;
    } catch (error) {
<<<<<<< HEAD
=======
      /* eslint-disable-next-line no-console */
>>>>>>> 5eaf5b78
      console.error(error);
      // Can't get given library ID
      this.$nuxt.error({
        statusCode: 404,
        message: this.$t('libraryNotFound')
      });
    }
  },
  destroyed() {
    this.setAppBarOpacity({ opaqueAppBar: false });
  },
  methods: {
    ...mapActions('playbackManager', ['play']),
    ...mapActions('page', ['setPageTitle', 'setAppBarOpacity'])
  }
});
</script>

<style lang="scss" scoped>
.second-toolbar {
  top: 64px;
  left: 256px !important;
}

.second-toolbar-follow {
  padding-top: 140px;
}

.genre-toolbar {
  width: 100%;
}

.scroller {
  max-height: 100%;
}

@import '~vuetify/src/styles/styles.sass';
.card-grid-container {
  display: grid;
}

@media #{map-get($display-breakpoints, 'sm-and-down')} {
  .card-grid-container {
    grid-template-columns: repeat(3, minmax(calc(100% / 3), 1fr));
  }
}

@media #{map-get($display-breakpoints, 'sm-and-up')} {
  .card-grid-container {
    grid-template-columns: repeat(4, minmax(calc(100% / 4), 1fr));
  }
}

@media #{map-get($display-breakpoints, 'lg-and-up')} {
  .card-grid-container {
    grid-template-columns: repeat(6, minmax(calc(100% / 6), 1fr));
  }
}

@media #{map-get($display-breakpoints, 'xl-only')} {
  .card-grid-container {
    grid-template-columns: repeat(8, minmax(calc(100% / 8), 1fr));
  }
}
</style><|MERGE_RESOLUTION|>--- conflicted
+++ resolved
@@ -98,10 +98,7 @@
 
       this.loaded = true;
     } catch (error) {
-<<<<<<< HEAD
-=======
       /* eslint-disable-next-line no-console */
->>>>>>> 5eaf5b78
       console.error(error);
       // Can't get given library ID
       this.$nuxt.error({
