--- conflicted
+++ resolved
@@ -79,12 +79,8 @@
   methods: {
     ...mapActions('page', ['setPageTitle']),
     ...mapActions('deviceProfile', ['setDeviceProfile']),
-<<<<<<< HEAD
     ...mapActions('snackbar', ['pushSnackbarMessage']),
-    isEmpty(value: Record<any, any>): boolean {
-=======
     isEmpty(value: Record<never, never>) {
->>>>>>> 7f1211f6
       return isEmpty(value);
     },
     setCurrentUser(user: UserDto): void {
