<template>
  <div>
    <v-tabs v-model="seasonTabs" class="mb-3">
      <v-tab v-for="season in seasons" :key="season.Id">
        {{ season.Name }}
      </v-tab>
    </v-tabs>
    <v-tabs-items v-model="seasonTabs">
      <v-tab-item v-for="season in seasons" :key="season.Id">
        <vueper-slides
          :visible-slides="3"
          :arrows-outside="false"
          slide-multiple
          :gap="2"
          :infinite="false"
          :disable-arrows-on-edges="true"
          :bullets="false"
          :breakpoints="breakpoints"
          :dragging-distance="200"
        >
          <vueper-slide v-for="episode in season.Episodes" :key="episode.Id">
            <template v-slot:content>
<<<<<<< HEAD
              <card :item="episode" episode />
=======
              <v-card>
                <v-img :src="getImageUrl(episode.Id, 'primary')"></v-img>
                <v-card-subtitle>
                  {{
                    $t('episodeNumber', { episodeNumber: episode.IndexNumber })
                  }}
                </v-card-subtitle>
                <v-card-title>{{ episode.Name }}</v-card-title>
              </v-card>
>>>>>>> f1decec6
            </template>
          </vueper-slide>
        </vueper-slides>
      </v-tab-item>
    </v-tabs-items>
  </div>
</template>

<script lang="ts">
import Vue from 'vue';
import { BaseItemDto } from '~/api';
import imageHelper from '~/mixins/imageHelper';

interface Season extends BaseItemDto {
  Episodes?: Array<BaseItemDto>;
}

export default Vue.extend({
  mixins: [imageHelper],
  props: {
    item: {
      type: Object,
      required: true
    }
  },
  data() {
    return {
<<<<<<< HEAD
      seasons: [] as Seasons[],
      seasonTabs: null,
      breakpoints: {
        600: {
          visibleSlides: 2
        },
        960: {
          visibleSlides: 3
        },
        1264: {
          visibleSlides: 4
        },
        1904: {
          visibleSlides: 5
        }
      }
=======
      seasons: [] as Season[],
      seasonTabs: 1
>>>>>>> f1decec6
    };
  },
  async beforeMount() {
    const seasons = (
      await this.$tvShowsApi.getSeasons({
        userId: this.$auth.user.Id,
        seriesId: this.item.Id || ''
      })
    ).data.Items as BaseItemDto[];

    this.seasons = seasons;

    for (const season of this.seasons) {
      const episodes = (
        await this.$itemsApi.getItems({
          uId: this.$auth.user.Id,
          userId: this.$auth.user.Id,
          parentId: season.Id
        })
      ).data.Items as BaseItemDto[];

      season.Episodes = episodes;
    }

    this.seasonTabs = 0;
  }
});
</script><|MERGE_RESOLUTION|>--- conflicted
+++ resolved
@@ -20,19 +20,7 @@
         >
           <vueper-slide v-for="episode in season.Episodes" :key="episode.Id">
             <template v-slot:content>
-<<<<<<< HEAD
               <card :item="episode" episode />
-=======
-              <v-card>
-                <v-img :src="getImageUrl(episode.Id, 'primary')"></v-img>
-                <v-card-subtitle>
-                  {{
-                    $t('episodeNumber', { episodeNumber: episode.IndexNumber })
-                  }}
-                </v-card-subtitle>
-                <v-card-title>{{ episode.Name }}</v-card-title>
-              </v-card>
->>>>>>> f1decec6
             </template>
           </vueper-slide>
         </vueper-slides>
@@ -60,9 +48,8 @@
   },
   data() {
     return {
-<<<<<<< HEAD
-      seasons: [] as Seasons[],
-      seasonTabs: null,
+      seasons: [] as Season[],
+      seasonTabs: 1,
       breakpoints: {
         600: {
           visibleSlides: 2
@@ -77,10 +64,6 @@
           visibleSlides: 5
         }
       }
-=======
-      seasons: [] as Season[],
-      seasonTabs: 1
->>>>>>> f1decec6
     };
   },
   async beforeMount() {
