--- conflicted
+++ resolved
@@ -4,12 +4,8 @@
       v-if="isPlaying && getCurrentlyPlayingMediaType === 'Audio'"
       key="audioControls-footer"
       app
-<<<<<<< HEAD
+      :absolute="isFullScreenPlayer"
       :class="isFullScreenPlayer ? 'fullscreen pa-0' : 'pa-0'"
-=======
-      :absolute="isFullScreenPlayer"
-      :class="isFullScreenPlayer ? 'fullscreen' : ''"
->>>>>>> 0211ccb4
       class="audioControls"
     >
       <v-container v-if="isFullScreenPlayer" fluid>
